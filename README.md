--- conflicted
+++ resolved
@@ -121,30 +121,18 @@
 
 ## 5. Healtcheck support
 
-A health check API is a special REST endpoint that can be used to validate the status of the service along with its dependencies. The special health check API endpoint internally triggers an overall health check of the service. This can include checking of database connections, system properties, disk availability and resource availability.
+A healthcheck API is a REST endpoint that can be used to validate the status of the service along with its dependencies. The healthcheck API endpoint internally triggers an overall health check of the service. This can include database connection checks, system properties, disk availability and memory availability.
 
-The example health check API is located at the `http://localhost:4000/api/v2/health` endpoint.
+The example healthcheck endpoint can be request with the token located in the `HEALTH_TOKEN` environment variable.
 
-## 5. Project goals
+```sh
+curl -H 'Authorization: Bearer ThisMustBeChanged' http://localhost:3000/api/v1/health
+```
+
+## 6. Project goals
 
 The goal of this project is to provide a clean and up-to-date "starter pack" for REST API projects that are built with NestJS.
 
-<<<<<<< HEAD
-## 5. Contributing
-=======
-## 6. Roadmap
-
-The following improvements are currently in progress : 
-
-- [x] Configuration validation
-- [ ] Dockerfile improvements and better usage of environment variables
-- [x] Project structure documentation
-- [x] TypeORM migration support
-- [x] Healtcheck support
-- [ ] Better logging configuration with environment variables
-- [ ] Working further on examples for production instructions
-
 ## 7. Contributing
->>>>>>> d19ca02c
 
 Feel free to suggest an improvement, report a bug, or ask something: [https://github.com/saluki/nestjs-template/issues](https://github.com/saluki/nestjs-template/issues)